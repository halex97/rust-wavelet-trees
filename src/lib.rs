use bio::data_structures::rank_select::RankSelect;
use bv::BitVec;

pub struct PointerWaveletTree<T: PartialOrd + Clone> {
    alphabet: Vec<T>,
    root: WaveletTreeNode
}

impl <T: PartialOrd + Clone> PointerWaveletTree<T> {
    pub fn from_sequence(sequence: &[T]) -> Self {
        // Create a vector for storing the alphabet of the sequence
        let mut alphabet = Vec::new();

        // Add all symbols from the sequence to the new alphabet vector
        for symbol in sequence.iter() {
            if !alphabet.contains(symbol) {
                alphabet.push(symbol.clone());
            }
        }

        // Sort the alphabet
        alphabet.sort_by(|x,y| x.partial_cmp(y).unwrap());
        
        // Create the root of the wavelet tree (which recursively creates all other nodes)
        let root = WaveletTreeNode::new(sequence, &alphabet);

        // Return a new PointerWaveletTree containing the alphabet and the root of the tree
        PointerWaveletTree {
            alphabet,
            root
        }
    }

    
    /// Access element at index i in the sequence
    pub fn access(&self, i: usize) -> Option<&T> {
        // If the given index is larger than the size of the bitmap (i.e. if it is larger than the amout of symbols in
        // the sequence), no symbol can be returned.
        // Otherwise the access() function of WaveletTreeNode is called.
        if i as u64 >= self.root.bitmap.bits().len() {
            None
        } else {
            // Find out the the alphabet index of the symbol, which is at position i in the sequence
            let index_in_alphabet = self.root.access(i as u64, 0, self.alphabet.len());
            // If some index is returned, return the corresponding symbol
            index_in_alphabet.map(|index| &self.alphabet[index])
        }
    }

    /// Returns the number of appearances of symbol c in the sequence up until position i
    pub fn rank(&self, c: T, i: u64) -> Option<u64> {
        // If the given index is larger than the size of the bitmap (i.e. if it is larger than the amout of symbols in
        // the sequence), no rank can be returned.
        // Otherwise the rank() function of WaveletTreeNode is called.
        if i as u64 >= self.root.bitmap.bits().len() {
            None
        } else {
            // Find the index of c in the alphabet
            let c_index : Option<usize> = self.alphabet.iter().position(|x| x == &c);
            // If c could not be found in the alphabet, return None. Otherwise, return rank_c(i).
            c_index.and_then(|ci| self.root.rank(ci as u64, i, 0, self.alphabet.len()))
        }
    }
}

struct WaveletTreeNode {
    bitmap: RankSelect,
    left_child: Option<Box<WaveletTreeNode>>,
    right_child: Option<Box<WaveletTreeNode>>
}

impl WaveletTreeNode {
    fn new <T: PartialOrd + Clone> (sequence: &[T], alphabet: &[T]) -> Self {
        if sequence.is_empty() {
            panic!("Wavelet trees cannot be created from empty sequences.");
        }
        if alphabet.is_empty() {
            panic!("Wavelet trees cannot be created from an empty alphabet.");
        }

        // Create the bitmap for this node.
        let bitmap = create_bitmap(sequence, alphabet);

        // Split the alphabet into a left part and a right part.
        let center_of_alphabet = alphabet.len()/2;
        let left_alphabet = &alphabet[..center_of_alphabet];
        let right_alphabet = &alphabet[center_of_alphabet..];

        // Create left and right children to represent the corresponding subranges of the alphabet.
        let left_child = Self::create_boxed_inner_node(sequence, left_alphabet);
        let right_child = Self::create_boxed_inner_node(sequence, right_alphabet);

        // Return a new WaveletTreeNode containing the created bitmap and children.
        WaveletTreeNode {
            bitmap,
            left_child,
            right_child
        }
    }

    fn create_boxed_inner_node <T: PartialOrd + Clone> (sequence: &[T], alphabet: &[T]) -> Option<Box<Self>> {
        if sequence.len() <= 1 || alphabet.len() <= 1 {
            None
        } else {
            Some(Box::new(WaveletTreeNode::new(sequence, alphabet)))
        }
    }

    /// returns the alphabet index of the symbol at position i in the sequence
    /// [a,b) is the subrange of the alphabet that the current node represents
    fn access(&self, i: u64, a: usize, b: usize) -> Option<usize> {
        let bm = &self.bitmap;
        let center = (a+b)/2;

        // If the bitmap contains a 1 at position i, look in the right subtree.
        // Otherwise look in the left subtree.
        if bm.get(i) {
            if b-center <= 1 {
                Some(center)
            } else {
                self.right_child.as_ref().and_then(|child| child.access(bm.rank_1(i).unwrap() - 1, center, b))
            }
        } else {
            if center-a <= 1 {
                Some(a)
            } else {
                self.left_child.as_ref().and_then(|child| child.access(bm.rank_0(i).unwrap() - 1, a, center))
            }
        }
    }

    /// returns the rank of symbol alphabet[c_index] in the sequence
    /// [a,b) is the subrange of the alphabet that the current node represents
    fn rank(&self, c_index: u64, i: u64, a: usize, b: usize) -> Option<u64> {
        let center = (a+b)/2;

        // First, we need to find out if the leaf representing c is in the left or right subtree.
        if c_index < center as u64 {
            // If the left subtree is the leaf, rank_0 of i is the final answer.
            // If rank_0(i)==0, there is no c up to position i (thus, rank_0 of i is the final answer).
            // Otherwise, we call rank on the left subtree with an adjusted index i.
            if center - a <= 1 || self.bitmap.rank_0(i) == Some(0) {
                self.bitmap.rank_0(i)
            } else {
                self.left_child.as_ref()
                               .and_then(|child| child.rank(c_index, self.bitmap.rank_0(i).unwrap()-1, a, center))
            }
        } else {
            // If the right subtree is the leaf, rank_1 of i is the final answer.
            // If rank_1(i)==0, there is no c up to position i (thus, rank_1 of i is the final answer).
            // Otherwise, we call rank on the right subtree with an adjusted index i.
            if b - center <= 1 || self.bitmap.rank_1(i) == Some(0) {
                self.bitmap.rank_1(i)
            } else {
                self.right_child.as_ref()
                                .and_then(|child| child.rank(c_index, self.bitmap.rank_1(i).unwrap()-1, center, b))
            }
        }
    }
}

pub struct PointerlessWaveletTree<T: PartialOrd + Clone> {
    alphabet: Vec<T>,
    bitmap: RankSelect
}

impl <T: PartialOrd + Clone> std::fmt::Debug for PointerlessWaveletTree<T> {
    fn fmt(&self, f: &mut std::fmt::Formatter) -> std::fmt::Result {
        let mut bitmap_string = String::new();

        for i in 0..self.bitmap.bits().len() {
            if self.bitmap.get(i) {
                bitmap_string.push_str("1");
            } else {
                bitmap_string.push_str("0");
            }
        }

        write!(f, "PointerlessWaveletTree {{ bitmap: {} }}", bitmap_string)
    }
}

impl <T: PartialOrd + Clone> PointerlessWaveletTree<T> {

    pub fn from_sequence(sequence: &[T]) -> Self {
        // Create a vector for storing the alphabet of the sequence
        let mut alphabet = Vec::new();

        // Add all symbols from the sequence to the new alphabet vector
        for symbol in sequence.iter() {
            if !alphabet.contains(symbol) {
                alphabet.push(symbol.clone());
            }
        }

        // Sort the alphabet
        alphabet.sort_by(|x,y| x.partial_cmp(y).unwrap());

        let bitmap = Self::create_bits(sequence, &alphabet);

        // Return a new PointerWaveletTree containing the alphabet and the root of the tree
        PointerlessWaveletTree {
            alphabet,
            bitmap
        }
    }

    /// Create new Pointerless Wavelet Tree
    pub fn create_bits(sequence: &[T], alphabet: &[T]) -> RankSelect {
        if sequence.is_empty() {
            return RankSelect::new(BitVec::new(), 1);
        }
        else {
            let mut bits: BitVec<u8> = BitVec::new();

            // Special Case if Alphabet contains one Element
            if alphabet.len() == 1 {
                bits = BitVec::new_fill(false, sequence.len() as u64);
                return RankSelect::new(bits, 1);
            }

            // Calculates smallest total number d with alphabet.length <= 2^d
            let bound = Self::alphabet_bound(alphabet.len());

            // Defines how the Alphabet is partitioned
            let partition = Self::partition_alphabet(bound, alphabet.len());

            // index = sub-alphabet length in part of partition
            let mut index;
            // last = start of subsequence, next = end of subsequence, mid = midlle between last and next
            let mut last;
            let mut mid;
            let mut next;

            let mut step = bound;
            // Calculates up to second-greatest depth
            while step > 1 {
                step /= 2;
                index = step;
                last = 0;
                while index <= bound/2 {
                    next = Self::partition_sum(&partition, index);
                    if step == 1 {
                        if partition[index-1] {
                            mid = (last + next) / 2;
                        } else {
                            mid = last;
                        }
                    } else {
                        mid = Self::partition_sum(&partition, index - step / 2);
                    }

                    for symbol in sequence.iter() {
                        if symbol >= &alphabet[last] && symbol <= &alphabet[next-1] {
                            bits.push((mid != last) && (symbol >= &alphabet[mid]));
                        }
                    }

                    last = next;
                    index += step;
                }
            }

            return RankSelect::new(bits, 1);
        }
    }

    pub fn access(&self, i: u64) -> Option<&T> {
        // Upper bound and its log to base 2
        let bound = Self::alphabet_bound(self.alphabet.len());
        let log = Self::bound_log2(bound);

        // Defines how the Alphabet is partitioned
        let partition = Self::partition_alphabet(bound, self.alphabet.len());

        // Returns if Alphabet is empty == Empty String
        if self.alphabet.len() == 0 {return Option::None;}
        // Returns Result for one Symbol in Alphabet
        if self.alphabet.len() == 1 {
            if i < self.bitmap.bits().len() {
                return Option::Some(&self.alphabet[0]);
            } else {
                return Option::None;
            }
        }
        // Returns if Index out of Bounds
        if i >= self.bitmap.bits().len() / (log as u64) {
            return Option::None
        }
        
        // Calculates index, start and end of each new Layer till second to last Layer
        let mut index = i as u64;
        let level_len = self.bitmap.bits().len() / (log as u64);
        let mut depth_start = 0;
        let mut start = 0;
        let mut end = level_len - 1;
        let mut start_index = 0;
        let mut end_index = partition.len();
        while (end_index - start_index) > 1 {
            if self.bitmap.get(depth_start + start + index) {
                start_index = (start_index + end_index) / 2;
                if index > 0 {index = self.bitmap.rank_1(depth_start + start + index).unwrap() - self.bitmap.rank_1(depth_start + start).unwrap() - if !self.bitmap.get(depth_start + start) {1} else {0};}
                start = start + self.bitmap.rank_0(depth_start + end).unwrap() - self.bitmap.rank_0(depth_start + start).unwrap() + if !self.bitmap.get(depth_start + start) {1} else {0};
            } else {
                end_index = (start_index + end_index) / 2;
                if index > 0 {index = self.bitmap.rank_0(depth_start + start + index).unwrap() - self.bitmap.rank_0(depth_start + start).unwrap() - if self.bitmap.get(depth_start + start) {1} else {0};}
                end = start + self.bitmap.rank_0(depth_start + end).unwrap() - self.bitmap.rank_0(depth_start + start).unwrap() - if self.bitmap.get(depth_start + start) {1} else {0};
            }
            depth_start += level_len;
        }

        // Returns Result for last Layer
        if partition[start_index] {
            if self.bitmap.get(depth_start + start + index) {
                return Option::Some(&self.alphabet[Self::partition_sum(&partition, start_index)+1]);
            } else {
                return Option::Some(&self.alphabet[Self::partition_sum(&partition, start_index)]);
            }
        } else {
            return Option::Some(&self.alphabet[Self::partition_sum(&partition, start_index)]);
        }
    }

    pub fn rank(&self, symbol: &T, i: u64) -> u64 {
        // Upper bound and its log to base 2
        let bound = Self::alphabet_bound(self.alphabet.len());
        let log = Self::bound_log2(bound);

        // Defines how the Alphabet is partitioned
        let partition = Self::partition_alphabet(bound, self.alphabet.len());
        let symbol_in_alphabet = self.alphabet.iter().position(|x| x == symbol).unwrap_or_default();
        let symbol_index = Self::partition_slice(&partition, symbol_in_alphabet);

        // Returns if Alphabet is empty == Empty String or Alphabet does not contain Symbol
        if (self.alphabet.len() == 0) || !self.alphabet.contains(symbol) {return 0;}
        // Returns Result for one Symbol in Alphabet
        if (self.alphabet.len() == 1) && self.alphabet.contains(symbol) {
            if i < self.bitmap.bits().len() {
                return i+1;
            } else {
                return self.bitmap.bits().len();
            }
        }

        // Calculates index, start and end of each new Layer till second to last Layer, while returning 0 if index smaller than first occurence of symbol
        let mut index = i as u64;
        let level_len = self.bitmap.bits().len() / (log as u64);
        let mut depth_start = 0;
        let mut start = 0;
        let mut end = level_len - 1;
        let mut start_index = 0;
        let mut end_index = partition.len();
        if index >= end {index = end;}
        while (end_index - start_index) > 1 {
            if symbol_index >= ((start_index + end_index) / 2) {
                start_index = (start_index + end_index) / 2;
                if index == 0 && !self.bitmap.get(depth_start + start) {return 0;}
                if index > 0 {index = self.bitmap.rank_1(depth_start + start + index).unwrap() - self.bitmap.rank_1(depth_start + start).unwrap() - if !self.bitmap.get(depth_start + start) {1} else {0};}
                start = start + self.bitmap.rank_0(depth_start + end).unwrap() - self.bitmap.rank_0(depth_start + start).unwrap() + if !self.bitmap.get(depth_start + start) {1} else {0};
            } else {
                end_index = (start_index + end_index) / 2;
                if index == 0 && self.bitmap.get(depth_start + start) {return 0;}
                if index > 0 {index = self.bitmap.rank_0(depth_start + start + index).unwrap() - self.bitmap.rank_0(depth_start + start).unwrap() - if self.bitmap.get(depth_start + start) {1} else {0};}
                end = start + self.bitmap.rank_0(depth_start + end).unwrap() - self.bitmap.rank_0(depth_start + start).unwrap() - if self.bitmap.get(depth_start + start) {1} else {0};
            }
            depth_start += level_len;
        }

        // Returns Result for last Layer
        if partition[start_index] {
            if symbol_in_alphabet >= Self::partition_sum(&partition, start_index)+1 {
                return self.bitmap.rank_1(depth_start + start + index).unwrap() - self.bitmap.rank_1(depth_start + start).unwrap() + if self.bitmap.get(depth_start + start) {1} else {0};
            } else {
                return self.bitmap.rank_0(depth_start + start + index).unwrap() - self.bitmap.rank_0(depth_start + start).unwrap() + if !self.bitmap.get(depth_start + start) {1} else {0};
            }
        } else {
            return self.bitmap.rank_0(depth_start + start + index).unwrap() - self.bitmap.rank_0(depth_start + start).unwrap() + 1;
        }
    }

    pub fn select(&self, symbol: &T, i: u64) -> Option<u64> {
        // Upper bound and its log to base 2
        let bound = Self::alphabet_bound(self.alphabet.len());
        let log = Self::bound_log2(bound);

        // Defines how the Alphabet is partitioned
        let partition = Self::partition_alphabet(bound, self.alphabet.len());
        let symbol_in_alphabet = self.alphabet.iter().position(|x| x == symbol).unwrap_or_default();
        let symbol_index = Self::partition_slice(&partition, symbol_in_alphabet);

        // Returns if Alphabet is empty == Empty String or Alphabet does not contain Symbol or index too small
        if (self.alphabet.len() == 0) || !self.alphabet.contains(symbol) || i == 0 {return Option::None;}
        // Returns Result for one Symbol in Alphabet
        if (self.alphabet.len() == 1) && self.alphabet.contains(symbol) {
            if i < self.bitmap.bits().len() {
                return Option::Some(i-1);
            } else {
                return Option::None;
            }
        }

        // Vectors for traversing tree upwards after traversing downwards
        let mut start_points: Vec<u64> = Vec::new();
        let mut index_points: Vec<bool> = Vec::new();

        // Calculates index, start and end of each new Layer till second to last Layer, while saving data necessary for upwards traversal of Tree
        let mut index = i as u64 - 1;
        let level_len = self.bitmap.bits().len() / (log as u64);
        let mut depth_start = 0;
        let mut start = 0;
        let mut end = level_len - 1;
        let mut start_index = 0;
        let mut end_index = partition.len();
        while (end_index - start_index) > 1 {
            start_points.push(start);
            if symbol_index >= ((start_index + end_index) / 2) {
                start_index = (start_index + end_index) / 2;
                start = start + self.bitmap.rank_0(depth_start + end).unwrap() - self.bitmap.rank_0(depth_start + start).unwrap() + if !self.bitmap.get(depth_start + start) {1} else {0};
                index_points.push(true);
            } else {
                end_index = (start_index + end_index) / 2;
                end = start + self.bitmap.rank_0(depth_start + end).unwrap() - self.bitmap.rank_0(depth_start + start).unwrap() - if self.bitmap.get(depth_start + start) {1} else {0};
                index_points.push(false);
            }

            depth_start += level_len;
        }

        // Variable for fixing bug in dependant library (RankSelect)
        let interim_result;

        // Start Of traversal Upwards in Tree
        if partition[start_index] {
            if symbol_in_alphabet >= Self::partition_sum(&partition, start_index)+1 {
                interim_result = index + self.bitmap.rank_1(depth_start + start).unwrap() - if self.bitmap.get(depth_start + start) {1} else {0} + 1;
                if index >= self.bitmap.rank_1(depth_start + end).unwrap() - self.bitmap.rank_1(depth_start + start).unwrap() + if self.bitmap.get(depth_start + start) {1} else {0} {return Option::None;}
                // Necessary for bug fixing
                else if interim_result == self.bitmap.rank_1(self.bitmap.bits().len()-1).unwrap() {
                    for counter in (start..end+1).rev() {
                        if self.bitmap.get(depth_start + counter as u64) {
                            index = counter - start;
                            break;
                        }
                    }
                }
                else {index = self.bitmap.select_1(interim_result).unwrap() - depth_start - start;}
            } else {
                interim_result = index + self.bitmap.rank_0(depth_start + start).unwrap() - if !self.bitmap.get(depth_start + start) {1} else {0} + 1;
                if index >= self.bitmap.rank_0(depth_start + end).unwrap() - self.bitmap.rank_0(depth_start + start).unwrap() + if !self.bitmap.get(depth_start + start) {1} else {0} {return Option::None;}
                // Necessary for bug fixing
                else if interim_result == self.bitmap.rank_0(self.bitmap.bits().len()-1).unwrap() {
                    for counter in (start..end+1).rev() {
                        if !self.bitmap.get(depth_start + counter as u64) {
                            index = counter - start;
                            break;
                        }
                    }
                }
                else {index = self.bitmap.select_0(interim_result).unwrap() - depth_start - start;}
            }
        } else {
            if index >= self.bitmap.rank_0(depth_start + end).unwrap() - self.bitmap.rank_0(depth_start + start).unwrap() + 1 {return Option::None;}
        }

        // Full Upward traversal, unraveling Data while calculating indizes
        while start_points.len() > 0 {
            depth_start -= level_len;
            start = start_points.pop().unwrap();
            index = if index_points.pop().unwrap() {self.bitmap.select_1(index + self.bitmap.rank_1(depth_start + start).unwrap() - if self.bitmap.get(depth_start + start) {1} else {0} + 1).unwrap()}
            else {self.bitmap.select_0(index + self.bitmap.rank_0(depth_start + start).unwrap() - if !self.bitmap.get(depth_start + start) {1} else {0} + 1).unwrap()} - depth_start - start;
        }

        return Option::Some(index);
    }

    /// Operation SELECT: returns the position of the i-th occurence of symbol c in the sequence represented by this 
    /// wavelet tree
    /// Note that indices start at 0. Therefore, the first occurence (i=1) of the first symbol in the sequence would be
    /// returned as Some(0)!
    pub fn select_old(&self, c: T, i: u64) -> Option<u64> {
        // If the alphabet contains c, we can execute a SELECT operation.
        // Otherwise, None is returned.
        if self.alphabet.contains(&c) {
            // Calculates Result for Alphabet of length 1
            if self.alphabet.len() == 1 {
                if i < self.bitmap.bits().len()+1 {
                    return Option::Some(i-1);
                } else {
                    return Option::None;
                }
            }
            // Calculate n
            let n = self.bitmap.bits().len() / (Self::bound_log2(Self::alphabet_bound(self.alphabet.len())) as u64);
            // Compute select(c,i) on the root node (bitmap subrange 0..n, representing the whole alphabet)
            self.select_on_node(c, i, 0, n, 0, self.alphabet.len() as u64, n)
        } else {
            None
        }

    }

    /// Operation SELECT on the node corresponding to the bitmap given by the range [l,r). The node represents the
    /// subrange [a,b) of the tree's alphabet.
    fn select_on_node(&self, c: T, i: u64, l: u64, r: u64, a: u64, b: u64, n: u64) -> Option<u64> {

        // If we are not on leaf level yet (i.e. if the alphabet represented by this node contains more than 1 symbol),
        // we need to move "downwards" in order to find the leaf corresponding to c.
        if b-a > 1 {
            // position where the alphabet represented by the current node is cut by its children
            let alphabet_cut = a + 2u64.pow((((b-a) as f64).log2().ceil() as u32) -1); 

            // Moving down works similar to ACCESS: we look at the subtree where c can be found, which depends on the
            // position of c in relation to the center of the alphabet represented by the current node.
            if c < self.alphabet[alphabet_cut as usize] {
                // Compute interval of bitmap and alphabet for the right child
                let new_l = n+l;
                let new_r = n+l + self.bitmap.rank_0(r).unwrap() - self.bitmap.rank_0(l).unwrap();
                let new_a = a;
                let new_b = alphabet_cut;

                // Recursively compute position on lower level
                let p = self.select_on_node(c, i, new_l, new_r, new_a, new_b, n);

                // The variable p indicates the position of the i-th occurence of symbol c on the next level. The 
                // position of the i-th occurence of c on the current level now corresponds to the (p+1)-th occurence of
                // a 0 on the current level, i.e. select_0(p+1) on the current level.
                // However, the SELECT operation needs to be carried out on the bitmap representing the whole tree. 
                // Therefore, we need to add the number of appearances of 0 before the beginning of the [l,r)-part of
                // the bitmap, which is rank_0(l-1), to (p+1); the position returned by SELECT needs to be adjusted as
                // well by subtracting the starting position of the current node's bitmap, i.e. l.

                let offset = if l > 0 {self.bitmap.rank_0(l-1).unwrap()} else {0};

                p.map(|pos| pos + 1)
                 .map(|pos| pos + offset)
                 .and_then(|pos| self.bitmap.select_0(pos))
                 .map(|selected| selected - l)

                // p.map(|pos| self.bitmap.select_0(pos+1).unwrap())
            } else {
                // Compute interval of bitmap and alphabet for the right child
                let new_l = n+l + self.bitmap.rank_0(r).unwrap() - self.bitmap.rank_0(l).unwrap();
                let new_r = n+r;
                let new_a = alphabet_cut;
                let new_b = b;

                // Recursively compute position on lower level
                let p = self.select_on_node(c, i, new_l, new_r, new_a, new_b, n);

                // The variable p indicates the position of the i-th occurence of symbol c on the next level. The 
                // position of the i-th occurence of c on the current level now corresponds to  select_1(p+1) on the 
                // current level. For details see comments above.
                let offset = if l > 0 {self.bitmap.rank_1(l-1).unwrap()} else {0};

                p.map(|pos| pos + 1)
                 .map(|pos| pos + offset)
                 .and_then(|pos| self.bitmap.select_1(pos))
                 .map(|selected| selected - l)
            }
        } else {
            // At leaf level, the i-th occurence of c is at position (i-1).
            Some(i-1)
        }
    }

    // Calculates total log of bound (upper boundary)
    pub fn bound_log2(bound: usize) -> usize {
        let mut log = 0;
        let mut new_bound = 1;
        while new_bound < bound {
            log += 1;
            new_bound *= 2;
        }
        log
    }

    // Calculates smallest total number d with alphabet.length <= 2^d
    pub fn alphabet_bound(alphabetlen: usize) -> usize {
        let mut bound = 1;
        while bound < alphabetlen {
            bound *= 2;
        };
        bound
    }

    // Calculates how the Alphabet is partitioned in Tree, true -> symbol in greatest depth, false -> symbol in second-greatest depth
    pub fn partition_alphabet(bound: usize, alphabetlen: usize) -> Vec<bool> {
        let mut part: Vec<bool> = Vec::new();

        for i in 0..bound/2 {
            part.push(i < (bound/2 + alphabetlen - bound));
        }

        part
    }

    // Calculates Symbol Count in Partition up to index
    pub fn partition_sum(partition: &Vec<bool>, index: usize) -> usize {
        let mut sum = 0;
        for i in 0..index {
            if partition[i] {
                sum += 2;
            }
            else {
                sum += 1;
            }
        }
        sum
    }

    // Calculates index in Partition from index in Alphabet
    pub fn partition_slice(partition: &Vec<bool>, index: usize) -> usize {
        let mut slice = 0;
        for i in 0..partition.len()-1 {
            if partition[i] {
                slice += 2;
            } else {
                slice += 1;
            }
            if slice > index {
                return i;
            } else if slice == index {
                return i+1;
            }
        }
        partition.len()-1
    }

}

fn create_bitmap<T: PartialOrd>(sequence: &[T], alphabet: &[T]) -> RankSelect {
    let ref_symbol = &alphabet[alphabet.len()/2];
    let mut bits : BitVec<u8> = BitVec::new();

    for symbol in sequence.iter() {
        if alphabet.contains(symbol) {
            bits.push(symbol >= ref_symbol);
        }
    }

    RankSelect::new(bits, 1)
}


#[cfg(test)]
mod tests {
    use super::*;
    use bv::bit_vec;

    #[test]
    fn test_create_bitmap() {
        let text = "alabar a la alabarda";
        let sequence : Vec<char> = text.chars().collect();

        let bitmap = create_bitmap(&sequence, &[' ','a','b','d','l','r']);

        let expected_bits = bit_vec![
            false, true, false, false, 
            false, true, false, false, 
            false, true, false, false, 
            false, true, false, false, 
            false, true, true, false];
        assert_eq!(bitmap.bits(), &expected_bits);
    }

    #[test]
    fn test_pointer_wavelet_tree_new() {
        let text = "alabar a la alabarda";
        let sequence : &Vec<char> = &text.chars().collect();
        let pwt = PointerWaveletTree::from_sequence(sequence);

        // The correct alphabet should automatically be created
        assert_eq!(pwt.alphabet, vec![' ','a','b','d','l','r']);

        // The root of the wavelet tree should have two children.
        assert!(pwt.root.left_child.is_some());
        assert!(pwt.root.right_child.is_some());
    }

    #[test]
    fn test_access_inside_range() {
        let text = "alabar a la alabarda";
        let sequence : &Vec<char> = &text.chars().collect();
        let pwt = PointerWaveletTree::from_sequence(sequence);

        assert_eq!(pwt.access(0), Some('a').as_ref());
        assert_eq!(pwt.access(1), Some('l').as_ref());
        assert_eq!(pwt.access(2), Some('a').as_ref());
        assert_eq!(pwt.access(3), Some('b').as_ref());
        assert_eq!(pwt.access(4), Some('a').as_ref());
        assert_eq!(pwt.access(5), Some('r').as_ref());
        assert_eq!(pwt.access(6), Some(' ').as_ref());
        assert_eq!(pwt.access(7), Some('a').as_ref());
        assert_eq!(pwt.access(8), Some(' ').as_ref());
        assert_eq!(pwt.access(9), Some('l').as_ref());
        assert_eq!(pwt.access(10), Some('a').as_ref());
        assert_eq!(pwt.access(11), Some(' ').as_ref());
        assert_eq!(pwt.access(12), Some('a').as_ref());
        assert_eq!(pwt.access(13), Some('l').as_ref());
        assert_eq!(pwt.access(14), Some('a').as_ref());
        assert_eq!(pwt.access(15), Some('b').as_ref());
        assert_eq!(pwt.access(16), Some('a').as_ref());
        assert_eq!(pwt.access(17), Some('r').as_ref());
        assert_eq!(pwt.access(18), Some('d').as_ref());
        assert_eq!(pwt.access(19), Some('a').as_ref());
    }

    #[test]
    fn test_access_out_of_range() {
        let text = "alabar a la alabarda";
        let sequence : &Vec<char> = &text.chars().collect();
        let pwt = PointerWaveletTree::from_sequence(sequence);

        assert_eq!(pwt.access(20), None);
    }

<<<<<<< HEAD
    // TESTS FOR POINTERLESS WAVELET TREE START HERE

    #[test]
    fn test_pointerless_wavelet_tree_from_sequence() {
        let text = "alabar a la alabarda";
        let sequence : &Vec<char> = &text.chars().collect();
        let tree = PointerlessWaveletTree::from_sequence(sequence);

        // The correct alphabet should automatically be created
        assert_eq!(tree.alphabet, vec![' ','a','b','d','l','r']);

        // The bitmap of the pointerless wavelet tree should have a specific format
        // (trailing 0s are needed to compute n)
        // The bitmap is implicitly divided as follows:
        // level 1: 01000100010001000100
        // level 2: 001000000001010 | 01001
        // level 3: 111010101111 | 001
        let expected_bit_string = "010001000100010001000010000000010100100111101010111100100000";

        assert_eq!(expected_bit_string, bit_vec_to_string(tree.bitmap.bits()));
    }

    fn bit_vec_to_string(bit_vector: &BitVec<u8>) -> String {
        let n = bit_vector.len();

        let mut bit_string = String::with_capacity(bit_vector.len() as usize);

        for i in 0..n {
            if bit_vector[i] {
                bit_string.push('1');
            } else {
                bit_string.push('0');
            }
        }

        bit_string
    }

    #[test]
    fn test_pointerless_access_inside_range() {
        let text = "alabar a la alabarda";
        let sequence : &Vec<char> = &text.chars().collect();
        let tree = PointerlessWaveletTree::from_sequence(sequence);

        assert_eq!(Some('a').as_ref(), tree.access(0));
        assert_eq!(Some('l').as_ref(), tree.access(1));
        assert_eq!(Some('a').as_ref(), tree.access(2));
        assert_eq!(Some('b').as_ref(), tree.access(3));
        assert_eq!(Some('a').as_ref(), tree.access(4));
        assert_eq!(Some('r').as_ref(), tree.access(5));
        assert_eq!(Some(' ').as_ref(), tree.access(6));
        assert_eq!(Some('a').as_ref(), tree.access(7));
        assert_eq!(Some(' ').as_ref(), tree.access(8));
        assert_eq!(Some('l').as_ref(), tree.access(9));
        assert_eq!(Some('a').as_ref(), tree.access(10));
        assert_eq!(Some(' ').as_ref(), tree.access(11));
        assert_eq!(Some('a').as_ref(), tree.access(12));
        assert_eq!(Some('l').as_ref(), tree.access(13));
        assert_eq!(Some('a').as_ref(), tree.access(14));
        assert_eq!(Some('b').as_ref(), tree.access(15));
        assert_eq!(Some('a').as_ref(), tree.access(16));
        assert_eq!(Some('r').as_ref(), tree.access(17));
        assert_eq!(Some('d').as_ref(), tree.access(18));
        assert_eq!(Some('a').as_ref(), tree.access(19));
    }

    #[test]
    fn test_pointerless_access_out_of_range() {
        let text = "alabar a la alabarda";
        let sequence : &Vec<char> = &text.chars().collect();
        let tree = PointerlessWaveletTree::from_sequence(sequence);

        assert_eq!(None, tree.access(20));
    }

    #[test]
    fn test_pointerless_select_first_appearance_of_each_symbol() {
        let text = "alabar a la alabarda";
        let sequence : &Vec<char> = &text.chars().collect();
        let tree = PointerlessWaveletTree::from_sequence(sequence);

        assert_eq!(Some(0), tree.select(&'a', 1));
        assert_eq!(Some(1), tree.select(&'l', 1));
        assert_eq!(Some(3), tree.select(&'b', 1));
        assert_eq!(Some(5), tree.select(&'r', 1));
        assert_eq!(Some(6), tree.select(&' ', 1));
        assert_eq!(Some(18), tree.select(&'d', 1));
}

    #[test]
    fn test_pointerless_select_all_appearances_of_one_symbol() {
        let text = "alabar a la alabarda";
        let sequence : &Vec<char> = &text.chars().collect();
        let tree = PointerlessWaveletTree::from_sequence(sequence);

        assert_eq!(Some(0), tree.select(&'a', 1));
        assert_eq!(Some(2), tree.select(&'a', 2));
        assert_eq!(Some(4), tree.select(&'a', 3));
        assert_eq!(Some(7), tree.select(&'a', 4));
        assert_eq!(Some(10), tree.select(&'a', 5));
        assert_eq!(Some(12), tree.select(&'a', 6));
        assert_eq!(Some(14), tree.select(&'a', 7));
        assert_eq!(Some(16), tree.select(&'a', 8));
        assert_eq!(Some(19), tree.select(&'a', 9));
    }

    #[test]
    fn test_pointerless_select_invalid_argument() {
        let text = "alabar a la alabarda";
        let sequence : &Vec<char> = &text.chars().collect();
        let tree = PointerlessWaveletTree::from_sequence(sequence);

        // Out of range
        assert_eq!(None, tree.select(&'a', 20));
        // Symbol not in alphabet
        assert_eq!(None, tree.select(&'x', 1));
        // i too high
        assert_eq!(None, tree.select(&'d', 2));
        assert_eq!(None, tree.select(&'l', 4));
        assert_eq!(None, tree.select(&'r', 3));
    }

    #[test]
    fn test_pointerless_select_all_valid_arguments() {
        let text = "The quick brown fox jumps over a lazy dog";
        let sequence : &Vec<char> = &text.chars().collect();
        let tree = PointerlessWaveletTree::from_sequence(sequence);

        let mut alphabet = Vec::new();
        for symbol in sequence.iter() {
            if !alphabet.contains(symbol) {
                alphabet.push(symbol.clone());
            }
        }
        alphabet.sort_by(|x,y| x.partial_cmp(y).unwrap());

        for i in 0..alphabet.len() {
            let symbol = alphabet[i].clone();
            let mut index = 0;
            for j in 1..sequence.iter().filter(|&n| *n == symbol).count()+1 {
                for k in index..sequence.len() {if sequence[k] != symbol {index += 1;} else {break;}}
                assert_eq!(Option::Some(index as u64), tree.select(&symbol, j as u64));
                index += 1;
            };
        }
    }

    #[test]
    fn test_pointerless_select_ascending_alphabet_as_sequence() {
        let text = "abcdefghijklmnopqrstuvwxyz";
        let sequence : &Vec<char> = &text.chars().collect();
        let tree = PointerlessWaveletTree::from_sequence(sequence);

        let mut pos = 0;
        for symbol in tree.alphabet.clone().into_iter() {
            assert_eq!(Some(pos), tree.select(&symbol, 1));
            pos = pos + 1;
        }
    }

    #[test]
    fn test_pointerless_select_descending_alphabet_as_sequence() {
        let text = "zyxwvutsrqponmlkjihgfedcba";
        let sequence : &Vec<char> = &text.chars().collect();
        let tree = PointerlessWaveletTree::from_sequence(sequence);

        let mut pos = 0;
        for symbol in tree.alphabet.clone().into_iter().rev() {
            assert_eq!(Some(pos), tree.select(&symbol, 1));
            pos = pos + 1;
        }
=======
    #[test]
    fn test_rank_first_appearance() {
        let text = "alabar a la alabarda";
        let sequence : &Vec<char> = &text.chars().collect();
        let tree = PointerWaveletTree::from_sequence(sequence);

        // returns 0 before first appearance
        assert_eq!(Some(0), tree.rank('l', 0));
        assert_eq!(Some(0), tree.rank('b', 2));
        assert_eq!(Some(0), tree.rank('r', 4));
        assert_eq!(Some(0), tree.rank(' ', 5));
        assert_eq!(Some(0), tree.rank('d', 17));

        // returns 1 at exact position of first appearance
        assert_eq!(Some(1), tree.rank('a', 0));
        assert_eq!(Some(1), tree.rank('l', 1));
        assert_eq!(Some(1), tree.rank('b', 3));
        assert_eq!(Some(1), tree.rank('r', 5));
        assert_eq!(Some(1), tree.rank(' ', 6));
        assert_eq!(Some(1), tree.rank('d', 18));
    }

    #[test]
    #[ignore]
    fn test_rank_all_appearances_of_one_symbol() {
        let text = "alabar a la alabarda";
        let sequence : &Vec<char> = &text.chars().collect();
        let tree = PointerWaveletTree::from_sequence(sequence);
        
        assert_eq!(Some(1), tree.rank('a', 0));
        assert_eq!(Some(2), tree.rank('a', 2));
        assert_eq!(Some(3), tree.rank('a', 4));
        assert_eq!(Some(4), tree.rank('a', 7));
        assert_eq!(Some(5), tree.rank('a', 10));
        assert_eq!(Some(6), tree.rank('a', 12));
        assert_eq!(Some(7), tree.rank('a', 14));
        assert_eq!(Some(8), tree.rank('a', 16));
        assert_eq!(Some(9), tree.rank('a', 19));
    }

    #[test]
    fn test_rank_invalid_argument() {
        let text = "alabar a la alabarda";
        let sequence : &Vec<char> = &text.chars().collect();
        let tree = PointerWaveletTree::from_sequence(sequence);
        
        // out of range
        assert_eq!(None, tree.rank('a', 20));
        // unknown symbol
        assert_eq!(None, tree.rank('x', 19));
>>>>>>> 9145e174
    }
}<|MERGE_RESOLUTION|>--- conflicted
+++ resolved
@@ -713,8 +713,59 @@
 
         assert_eq!(pwt.access(20), None);
     }
-
-<<<<<<< HEAD
+  
+    #[test]
+    fn test_rank_first_appearance() {
+        let text = "alabar a la alabarda";
+        let sequence : &Vec<char> = &text.chars().collect();
+        let tree = PointerWaveletTree::from_sequence(sequence);
+
+        // returns 0 before first appearance
+        assert_eq!(Some(0), tree.rank('l', 0));
+        assert_eq!(Some(0), tree.rank('b', 2));
+        assert_eq!(Some(0), tree.rank('r', 4));
+        assert_eq!(Some(0), tree.rank(' ', 5));
+        assert_eq!(Some(0), tree.rank('d', 17));
+
+        // returns 1 at exact position of first appearance
+        assert_eq!(Some(1), tree.rank('a', 0));
+        assert_eq!(Some(1), tree.rank('l', 1));
+        assert_eq!(Some(1), tree.rank('b', 3));
+        assert_eq!(Some(1), tree.rank('r', 5));
+        assert_eq!(Some(1), tree.rank(' ', 6));
+        assert_eq!(Some(1), tree.rank('d', 18));
+    }
+
+    #[test]
+    #[ignore]
+    fn test_rank_all_appearances_of_one_symbol() {
+        let text = "alabar a la alabarda";
+        let sequence : &Vec<char> = &text.chars().collect();
+        let tree = PointerWaveletTree::from_sequence(sequence);
+        
+        assert_eq!(Some(1), tree.rank('a', 0));
+        assert_eq!(Some(2), tree.rank('a', 2));
+        assert_eq!(Some(3), tree.rank('a', 4));
+        assert_eq!(Some(4), tree.rank('a', 7));
+        assert_eq!(Some(5), tree.rank('a', 10));
+        assert_eq!(Some(6), tree.rank('a', 12));
+        assert_eq!(Some(7), tree.rank('a', 14));
+        assert_eq!(Some(8), tree.rank('a', 16));
+        assert_eq!(Some(9), tree.rank('a', 19));
+    }
+
+    #[test]
+    fn test_rank_invalid_argument() {
+        let text = "alabar a la alabarda";
+        let sequence : &Vec<char> = &text.chars().collect();
+        let tree = PointerWaveletTree::from_sequence(sequence);
+        
+        // out of range
+        assert_eq!(None, tree.rank('a', 20));
+        // unknown symbol
+        assert_eq!(None, tree.rank('x', 19));
+    }
+
     // TESTS FOR POINTERLESS WAVELET TREE START HERE
 
     #[test]
@@ -802,7 +853,7 @@
         assert_eq!(Some(5), tree.select(&'r', 1));
         assert_eq!(Some(6), tree.select(&' ', 1));
         assert_eq!(Some(18), tree.select(&'d', 1));
-}
+    }
 
     #[test]
     fn test_pointerless_select_all_appearances_of_one_symbol() {
@@ -886,57 +937,5 @@
             assert_eq!(Some(pos), tree.select(&symbol, 1));
             pos = pos + 1;
         }
-=======
-    #[test]
-    fn test_rank_first_appearance() {
-        let text = "alabar a la alabarda";
-        let sequence : &Vec<char> = &text.chars().collect();
-        let tree = PointerWaveletTree::from_sequence(sequence);
-
-        // returns 0 before first appearance
-        assert_eq!(Some(0), tree.rank('l', 0));
-        assert_eq!(Some(0), tree.rank('b', 2));
-        assert_eq!(Some(0), tree.rank('r', 4));
-        assert_eq!(Some(0), tree.rank(' ', 5));
-        assert_eq!(Some(0), tree.rank('d', 17));
-
-        // returns 1 at exact position of first appearance
-        assert_eq!(Some(1), tree.rank('a', 0));
-        assert_eq!(Some(1), tree.rank('l', 1));
-        assert_eq!(Some(1), tree.rank('b', 3));
-        assert_eq!(Some(1), tree.rank('r', 5));
-        assert_eq!(Some(1), tree.rank(' ', 6));
-        assert_eq!(Some(1), tree.rank('d', 18));
-    }
-
-    #[test]
-    #[ignore]
-    fn test_rank_all_appearances_of_one_symbol() {
-        let text = "alabar a la alabarda";
-        let sequence : &Vec<char> = &text.chars().collect();
-        let tree = PointerWaveletTree::from_sequence(sequence);
-        
-        assert_eq!(Some(1), tree.rank('a', 0));
-        assert_eq!(Some(2), tree.rank('a', 2));
-        assert_eq!(Some(3), tree.rank('a', 4));
-        assert_eq!(Some(4), tree.rank('a', 7));
-        assert_eq!(Some(5), tree.rank('a', 10));
-        assert_eq!(Some(6), tree.rank('a', 12));
-        assert_eq!(Some(7), tree.rank('a', 14));
-        assert_eq!(Some(8), tree.rank('a', 16));
-        assert_eq!(Some(9), tree.rank('a', 19));
-    }
-
-    #[test]
-    fn test_rank_invalid_argument() {
-        let text = "alabar a la alabarda";
-        let sequence : &Vec<char> = &text.chars().collect();
-        let tree = PointerWaveletTree::from_sequence(sequence);
-        
-        // out of range
-        assert_eq!(None, tree.rank('a', 20));
-        // unknown symbol
-        assert_eq!(None, tree.rank('x', 19));
->>>>>>> 9145e174
     }
 }