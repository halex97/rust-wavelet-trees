use bio::data_structures::rank_select::RankSelect;
use bv::BitVec;

pub struct PointerWaveletTree<T: PartialOrd + Clone> {
    alphabet: Vec<T>,
    root: WaveletTreeNode
}

impl <T: PartialOrd + Clone> PointerWaveletTree<T> {
    pub fn from_sequence(sequence: &[T]) -> Self {
        // Create a vector for storing the alphabet of the sequence
        let mut alphabet = Vec::new();

        // Add all symbols from the sequence to the new alphabet vector
        for symbol in sequence.iter() {
            if !alphabet.contains(symbol) {
                alphabet.push(symbol.clone());
            }
        }

        // Sort the alphabet
        alphabet.sort_by(|x,y| x.partial_cmp(y).unwrap());
        
        // Create the root of the wavelet tree (which recursively creates all other nodes)
        let root = WaveletTreeNode::new(sequence, &alphabet);

        // Return a new PointerWaveletTree containing the alphabet and the root of the tree
        PointerWaveletTree {
            alphabet,
            root
        }
    }

    
    /// Access element at index i in the sequence
    pub fn access(&self, i: usize) -> Option<&T> {
        // If the given index is larger than the size of the bitmap (i.e. if it is larger than the amout of symbols in
        // the sequence), no symbol can be returned.
        // Otherwise the access() function of WaveletTreeNode is called.
        if i as u64 >= self.root.bitmap.bits().len() {
            None
        } else {
            // Find out the the alphabet index of the symbol, which is at position i in the sequence
            let index_in_alphabet = self.root.access(i as u64, 0, self.alphabet.len());
            // If some index is returned, return the corresponding symbol
            index_in_alphabet.map(|index| &self.alphabet[index])
        }
    }
}

struct WaveletTreeNode {
    bitmap: RankSelect,
    left_child: Option<Box<WaveletTreeNode>>,
    right_child: Option<Box<WaveletTreeNode>>
}

impl WaveletTreeNode {
    fn new <T: PartialOrd + Clone> (sequence: &[T], alphabet: &[T]) -> Self {
        if sequence.is_empty() {
            panic!("Wavelet trees cannot be created from empty sequences.");
        }
        if alphabet.is_empty() {
            panic!("Wavelet trees cannot be created from an empty alphabet.");
        }

        // Create the bitmap for this node.
        let bitmap = create_bitmap(sequence, alphabet);

        // Split the alphabet into a left part and a right part.
        let center_of_alphabet = alphabet.len()/2;
        let left_alphabet = &alphabet[..center_of_alphabet];
        let right_alphabet = &alphabet[center_of_alphabet..];

        // Create left and right children to represent the corresponding subranges of the alphabet.
        let left_child = Self::create_boxed_inner_node(sequence, left_alphabet);
        let right_child = Self::create_boxed_inner_node(sequence, right_alphabet);

        // Return a new WaveletTreeNode containing the created bitmap and children.
        WaveletTreeNode {
            bitmap,
            left_child,
            right_child
        }
    }

    fn create_boxed_inner_node <T: PartialOrd + Clone> (sequence: &[T], alphabet: &[T]) -> Option<Box<Self>> {
        if sequence.len() <= 1 || alphabet.len() <= 1 {
            None
        } else {
            Some(Box::new(WaveletTreeNode::new(sequence, alphabet)))
        }
    }

    /// returns the alphabet index of the symbol at position i in the sequence
    /// [a,b) is the subrange of the alphabet that the current node represents
    fn access(&self, i: u64, a: usize, b: usize) -> Option<usize> {
        let bm = &self.bitmap;
        let center = (a+b)/2;

        // If the bitmap contains a 1 at position i, look in the right subtree.
        // Otherwise look in the left subtree.
        if bm.get(i) {
            if b-center <= 1 {
                Some(center)
            } else {
                self.right_child.as_ref().and_then(|child| child.access(bm.rank_1(i).unwrap() - 1, center, b))
            }
        } else {
            if center-a <= 1 {
                Some(a)
            } else {
                self.left_child.as_ref().and_then(|child| child.access(bm.rank_0(i).unwrap() - 1, a, center))
            }
        }
    }
}

pub struct PointerlessWaveletTree<T: PartialOrd + Clone> {
    alphabet: Vec<T>,
    bitmap: RankSelect
}

impl <T: PartialOrd + Clone> std::fmt::Debug for PointerlessWaveletTree<T> {
    fn fmt(&self, f: &mut std::fmt::Formatter) -> std::fmt::Result {
        let mut bitmap_string = String::new();

        for i in 0..self.bitmap.bits().len() {
            if self.bitmap.get(i) {
                bitmap_string.push_str("1");
            } else {
                bitmap_string.push_str("0");
            }
        }

        write!(f, "PointerlessWaveletTree {{ bitmap: {} }}", bitmap_string)
    }
}

impl <T: PartialOrd + Clone> PointerlessWaveletTree<T> {

    pub fn from_sequence(sequence: &[T]) -> Self {
        // Create a vector for storing the alphabet of the sequence
        let mut alphabet = Vec::new();

        // Add all symbols from the sequence to the new alphabet vector
        for symbol in sequence.iter() {
            if !alphabet.contains(symbol) {
                alphabet.push(symbol.clone());
            }
        }

        // Sort the alphabet
        alphabet.sort_by(|x,y| x.partial_cmp(y).unwrap());

        let bitmap = Self::create_bits(sequence, &alphabet);

        // Return a new PointerWaveletTree containing the alphabet and the root of the tree
        PointerlessWaveletTree {
            alphabet,
            bitmap
        }
    }

    /// Create new Pointerless Wavelet Tree
    pub fn create_bits(sequence: &[T], alphabet: &[T]) -> RankSelect {
        if sequence.is_empty() {
            return RankSelect::new(BitVec::new(), 1);
        }
        else {
            let mut bits: BitVec<u8> = BitVec::new();

            // Special Case if Alphabet contains one Element
            if alphabet.len() == 1 {
                bits = BitVec::new_fill(false, sequence.len() as u64);
                return RankSelect::new(bits, 1);
            }

            // Calculates smallest total number d with alphabet.length <= 2^d
            let bound = Self::alphabet_bound(alphabet.len());

            // Defines how the Alphabet is partitioned
            let partition = Self::partition_alphabet(bound, alphabet.len());

            // index = sub-alphabet length in part of partition
            let mut index;
            // last = start of subsequence, next = end of subsequence, mid = midlle between last and next
            let mut last;
            let mut mid;
            let mut next;

            let mut step = bound;
            // Calculates up to second-greatest depth
            while step > 1 {
                step /= 2;
                index = step;
                last = 0;
                while index <= bound/2 {
                    next = Self::partition_sum(&partition, index);
                    if step == 1 {
                        if partition[index-1] {
                            mid = (last + next) / 2;
                        } else {
                            mid = last;
                        }
                    } else {
                        mid = Self::partition_sum(&partition, index - step / 2);
                    }

                    for symbol in sequence.iter() {
                        if symbol >= &alphabet[last] && symbol <= &alphabet[next-1] {
                            bits.push((mid != last) && (symbol >= &alphabet[mid]));
                        }
                    }

                    last = next;
                    index += step;
                }
            }

            return RankSelect::new(bits, 1);
        }
    }

    pub fn access(&self, i: u64) -> Option<&T> {
        // Upper bound and its log to base 2
        let bound = Self::alphabet_bound(self.alphabet.len());
        let log = Self::bound_log2(bound);

        // Defines how the Alphabet is partitioned
        let partition = Self::partition_alphabet(bound, self.alphabet.len());

        // Returns if Alphabet is empty == Empty String
        if self.alphabet.len() == 0 {return Option::None;}
        // Returns Result for one Symbol in Alphabet
        if self.alphabet.len() == 1 {
            if i < self.bitmap.bits().len() {
                return Option::Some(&self.alphabet[0]);
            } else {
                return Option::None;
            }
        }
        // Returns if Index out of Bounds
        if i >= self.bitmap.bits().len() / (log as u64) {
            return Option::None
        }
        
        // Calculates index, start and end of each new Layer till second to last Layer
        let mut index = i as u64;
        let level_len = self.bitmap.bits().len() / (log as u64);
        let mut depth_start = 0;
        let mut start = 0;
        let mut end = level_len - 1;
        let mut start_index = 0;
        let mut end_index = partition.len();
        while (end_index - start_index) > 1 {
            if self.bitmap.get(depth_start + start + index) {
                start_index = (start_index + end_index) / 2;
                if index > 0 {index = self.bitmap.rank_1(depth_start + start + index).unwrap() - self.bitmap.rank_1(depth_start + start).unwrap() - if !self.bitmap.get(depth_start + start) {1} else {0};}
                start = start + self.bitmap.rank_0(depth_start + end).unwrap() - self.bitmap.rank_0(depth_start + start).unwrap() + if !self.bitmap.get(depth_start + start) {1} else {0};
            } else {
                end_index = (start_index + end_index) / 2;
                if index > 0 {index = self.bitmap.rank_0(depth_start + start + index).unwrap() - self.bitmap.rank_0(depth_start + start).unwrap() - if self.bitmap.get(depth_start + start) {1} else {0};}
                end = start + self.bitmap.rank_0(depth_start + end).unwrap() - self.bitmap.rank_0(depth_start + start).unwrap() - if self.bitmap.get(depth_start + start) {1} else {0};
            }
            depth_start += level_len;
        }

        // Returns Result for last Layer
        if partition[start_index] {
            if self.bitmap.get(depth_start + start + index) {
                return Option::Some(&self.alphabet[Self::partition_sum(&partition, start_index)+1]);
            } else {
                return Option::Some(&self.alphabet[Self::partition_sum(&partition, start_index)]);
            }
        } else {
            return Option::Some(&self.alphabet[Self::partition_sum(&partition, start_index)]);
        }
    }

    pub fn rank(&self, symbol: &T, i: u64) -> u64 {
        // Upper bound and its log to base 2
        let bound = Self::alphabet_bound(self.alphabet.len());
        let log = Self::bound_log2(bound);

        // Defines how the Alphabet is partitioned
        let partition = Self::partition_alphabet(bound, self.alphabet.len());
        let symbol_in_alphabet = self.alphabet.iter().position(|x| x == symbol).unwrap_or_default();
        let symbol_index = Self::partition_slice(&partition, symbol_in_alphabet);

        // Returns if Alphabet is empty == Empty String or Alphabet does not contain Symbol
        if (self.alphabet.len() == 0) || !self.alphabet.contains(symbol) {return 0;}
        // Returns Result for one Symbol in Alphabet
        if (self.alphabet.len() == 1) && self.alphabet.contains(symbol) {
            if i < self.bitmap.bits().len() {
                return i+1;
            } else {
                return self.bitmap.bits().len();
            }
        }

        // Calculates index, start and end of each new Layer till second to last Layer, while returning 0 if index smaller than first occurence of symbol
        let mut index = i as u64;
        let level_len = self.bitmap.bits().len() / (log as u64);
        let mut depth_start = 0;
        let mut start = 0;
        let mut end = level_len - 1;
        let mut start_index = 0;
        let mut end_index = partition.len();
        if index >= end {index = end;}
        while (end_index - start_index) > 1 {
            if symbol_index >= ((start_index + end_index) / 2) {
                start_index = (start_index + end_index) / 2;
                if index == 0 && !self.bitmap.get(depth_start + start) {return 0;}
                if index > 0 {index = self.bitmap.rank_1(depth_start + start + index).unwrap() - self.bitmap.rank_1(depth_start + start).unwrap() - if !self.bitmap.get(depth_start + start) {1} else {0};}
                start = start + self.bitmap.rank_0(depth_start + end).unwrap() - self.bitmap.rank_0(depth_start + start).unwrap() + if !self.bitmap.get(depth_start + start) {1} else {0};
            } else {
                end_index = (start_index + end_index) / 2;
                if index == 0 && self.bitmap.get(depth_start + start) {return 0;}
                if index > 0 {index = self.bitmap.rank_0(depth_start + start + index).unwrap() - self.bitmap.rank_0(depth_start + start).unwrap() - if self.bitmap.get(depth_start + start) {1} else {0};}
                end = start + self.bitmap.rank_0(depth_start + end).unwrap() - self.bitmap.rank_0(depth_start + start).unwrap() - if self.bitmap.get(depth_start + start) {1} else {0};
            }
            depth_start += level_len;
        }

        // Returns Result for last Layer
        if partition[start_index] {
            if symbol_in_alphabet >= Self::partition_sum(&partition, start_index)+1 {
                return self.bitmap.rank_1(depth_start + start + index).unwrap() - self.bitmap.rank_1(depth_start + start).unwrap() + if self.bitmap.get(depth_start + start) {1} else {0};
            } else {
                return self.bitmap.rank_0(depth_start + start + index).unwrap() - self.bitmap.rank_0(depth_start + start).unwrap() + if !self.bitmap.get(depth_start + start) {1} else {0};
            }
        } else {
            return self.bitmap.rank_0(depth_start + start + index).unwrap() - self.bitmap.rank_0(depth_start + start).unwrap() + 1;
        }
    }

    pub fn select(&self, symbol: &T, i: u64) -> Option<u64> {
        // Upper bound and its log to base 2
        let bound = Self::alphabet_bound(self.alphabet.len());
        let log = Self::bound_log2(bound);

        // Defines how the Alphabet is partitioned
        let partition = Self::partition_alphabet(bound, self.alphabet.len());
        let symbol_in_alphabet = self.alphabet.iter().position(|x| x == symbol).unwrap_or_default();
        let symbol_index = Self::partition_slice(&partition, symbol_in_alphabet);

        // Returns if Alphabet is empty == Empty String or Alphabet does not contain Symbol or index too small
        if (self.alphabet.len() == 0) || !self.alphabet.contains(symbol) || i == 0 {return Option::None;}
        // Returns Result for one Symbol in Alphabet
        if (self.alphabet.len() == 1) && self.alphabet.contains(symbol) {
            if i < self.bitmap.bits().len() {
                return Option::Some(i-1);
            } else {
                return Option::None;
            }
        }

        // Vectors for traversing tree upwards after traversing downwards
        let mut start_points: Vec<u64> = Vec::new();
        let mut index_points: Vec<bool> = Vec::new();

        // Calculates index, start and end of each new Layer till second to last Layer, while saving data necessary for upwards traversal of Tree
        let mut index = i as u64 - 1;
        let level_len = self.bitmap.bits().len() / (log as u64);
        let mut depth_start = 0;
        let mut start = 0;
        let mut end = level_len - 1;
        let mut start_index = 0;
        let mut end_index = partition.len();
        while (end_index - start_index) > 1 {
            start_points.push(start);
            if symbol_index >= ((start_index + end_index) / 2) {
                start_index = (start_index + end_index) / 2;
                start = start + self.bitmap.rank_0(depth_start + end).unwrap() - self.bitmap.rank_0(depth_start + start).unwrap() + if !self.bitmap.get(depth_start + start) {1} else {0};
                index_points.push(true);
            } else {
                end_index = (start_index + end_index) / 2;
                end = start + self.bitmap.rank_0(depth_start + end).unwrap() - self.bitmap.rank_0(depth_start + start).unwrap() - if self.bitmap.get(depth_start + start) {1} else {0};
                index_points.push(false);
            }

            depth_start += level_len;
        }

        // Variable for fixing bug in dependant library (RankSelect)
        let interim_result;

        // Start Of traversal Upwards in Tree
        if partition[start_index] {
            if symbol_in_alphabet >= Self::partition_sum(&partition, start_index)+1 {
                interim_result = index + self.bitmap.rank_1(depth_start + start).unwrap() - if self.bitmap.get(depth_start + start) {1} else {0} + 1;
                if index >= self.bitmap.rank_1(depth_start + end).unwrap() - self.bitmap.rank_1(depth_start + start).unwrap() + if self.bitmap.get(depth_start + start) {1} else {0} {return Option::None;}
                // Necessary for bug fixing
                else if interim_result == self.bitmap.rank_1(self.bitmap.bits().len()-1).unwrap() {
                    for counter in (start..end+1).rev() {
                        if self.bitmap.get(depth_start + counter as u64) {
                            index = counter - start;
                            break;
                        }
                    }
                }
                else {index = self.bitmap.select_1(interim_result).unwrap() - depth_start - start;}
            } else {
                interim_result = index + self.bitmap.rank_0(depth_start + start).unwrap() - if !self.bitmap.get(depth_start + start) {1} else {0} + 1;
                if index >= self.bitmap.rank_0(depth_start + end).unwrap() - self.bitmap.rank_0(depth_start + start).unwrap() + if !self.bitmap.get(depth_start + start) {1} else {0} {return Option::None;}
                // Necessary for bug fixing
                else if interim_result == self.bitmap.rank_0(self.bitmap.bits().len()-1).unwrap() {
                    for counter in (start..end+1).rev() {
                        if !self.bitmap.get(depth_start + counter as u64) {
                            index = counter - start;
                            break;
                        }
                    }
                }
                else {index = self.bitmap.select_0(interim_result).unwrap() - depth_start - start;}
            }
        } else {
            if index >= self.bitmap.rank_0(depth_start + end).unwrap() - self.bitmap.rank_0(depth_start + start).unwrap() + 1 {return Option::None;}
        }

        // Full Upward traversal, unraveling Data while calculating indizes
        while start_points.len() > 0 {
            depth_start -= level_len;
            start = start_points.pop().unwrap();
            index = if index_points.pop().unwrap() {self.bitmap.select_1(index + self.bitmap.rank_1(depth_start + start).unwrap() - if self.bitmap.get(depth_start + start) {1} else {0} + 1).unwrap()}
            else {self.bitmap.select_0(index + self.bitmap.rank_0(depth_start + start).unwrap() - if !self.bitmap.get(depth_start + start) {1} else {0} + 1).unwrap()} - depth_start - start;
        }

        return Option::Some(index);
    }

    /// Operation SELECT: returns the position of the i-th occurence of symbol c in the sequence represented by this 
    /// wavelet tree
    /// Note that indices start at 0. Therefore, the first occurence (i=1) of the first symbol in the sequence would be
    /// returned as Some(0)!
    pub fn select_old(&self, c: T, i: u64) -> Option<u64> {
        // If the alphabet contains c, we can execute a SELECT operation.
        // Otherwise, None is returned.
        if self.alphabet.contains(&c) {
            // Calculates Result for Alphabet of length 1
            if self.alphabet.len() == 1 {
                if i < self.bitmap.bits().len()+1 {
                    return Option::Some(i-1);
                } else {
                    return Option::None;
                }
            }
            // Calculate n
            let n = self.bitmap.bits().len() / (Self::bound_log2(Self::alphabet_bound(self.alphabet.len())) as u64);
            // Compute select(c,i) on the root node (bitmap subrange 0..n, representing the whole alphabet)
            self.select_on_node(c, i, 0, n, 0, self.alphabet.len() as u64, n)
        } else {
            None
        }

    }

    /// Operation SELECT on the node corresponding to the bitmap given by the range [l,r). The node represents the
    /// subrange [a,b) of the tree's alphabet.
    fn select_on_node(&self, c: T, i: u64, l: u64, r: u64, a: u64, b: u64, n: u64) -> Option<u64> {

        // If we are not on leaf level yet (i.e. if the alphabet represented by this node contains more than 1 symbol),
        // we need to move "downwards" in order to find the leaf corresponding to c.
        if b-a > 1 {
            // position where the alphabet represented by the current node is cut by its children
            let alphabet_cut = a + 2u64.pow((((b-a) as f64).log2().ceil() as u32) -1); 

            // Moving down works similar to ACCESS: we look at the subtree where c can be found, which depends on the
            // position of c in relation to the center of the alphabet represented by the current node.
            if c < self.alphabet[alphabet_cut as usize] {
                // Compute interval of bitmap and alphabet for the right child
                let new_l = n+l;
                let new_r = n+l + self.bitmap.rank_0(r).unwrap() - self.bitmap.rank_0(l).unwrap();
                let new_a = a;
                let new_b = alphabet_cut;

                // Recursively compute position on lower level
                let p = self.select_on_node(c, i, new_l, new_r, new_a, new_b, n);

                // The variable p indicates the position of the i-th occurence of symbol c on the next level. The 
                // position of the i-th occurence of c on the current level now corresponds to the (p+1)-th occurence of
                // a 0 on the current level, i.e. select_0(p+1) on the current level.
                // However, the SELECT operation needs to be carried out on the bitmap representing the whole tree. 
                // Therefore, we need to add the number of appearances of 0 before the beginning of the [l,r)-part of
                // the bitmap, which is rank_0(l-1), to (p+1); the position returned by SELECT needs to be adjusted as
                // well by subtracting the starting position of the current node's bitmap, i.e. l.

                let offset = if l > 0 {self.bitmap.rank_0(l-1).unwrap()} else {0};

                p.map(|pos| pos + 1)
                 .map(|pos| pos + offset)
                 .and_then(|pos| self.bitmap.select_0(pos))
                 .map(|selected| selected - l)

                // p.map(|pos| self.bitmap.select_0(pos+1).unwrap())
            } else {
                // Compute interval of bitmap and alphabet for the right child
                let new_l = n+l + self.bitmap.rank_0(r).unwrap() - self.bitmap.rank_0(l).unwrap();
                let new_r = n+r;
                let new_a = alphabet_cut;
                let new_b = b;

                // Recursively compute position on lower level
                let p = self.select_on_node(c, i, new_l, new_r, new_a, new_b, n);

                // The variable p indicates the position of the i-th occurence of symbol c on the next level. The 
                // position of the i-th occurence of c on the current level now corresponds to  select_1(p+1) on the 
                // current level. For details see comments above.
                let offset = if l > 0 {self.bitmap.rank_1(l-1).unwrap()} else {0};

                p.map(|pos| pos + 1)
                 .map(|pos| pos + offset)
                 .and_then(|pos| self.bitmap.select_1(pos))
                 .map(|selected| selected - l)
            }
        } else {
            // At leaf level, the i-th occurence of c is at position (i-1).
            Some(i-1)
        }
    }

    // Calculates total log of bound (upper boundary)
    pub fn bound_log2(bound: usize) -> usize {
        let mut log = 0;
        let mut new_bound = 1;
        while new_bound < bound {
            log += 1;
            new_bound *= 2;
        }
        log
    }

    // Calculates smallest total number d with alphabet.length <= 2^d
    pub fn alphabet_bound(alphabetlen: usize) -> usize {
        let mut bound = 1;
        while bound < alphabetlen {
            bound *= 2;
        };
        bound
    }

    // Calculates how the Alphabet is partitioned in Tree, true -> symbol in greatest depth, false -> symbol in second-greatest depth
    pub fn partition_alphabet(bound: usize, alphabetlen: usize) -> Vec<bool> {
        let mut part: Vec<bool> = Vec::new();

        for i in 0..bound/2 {
            part.push(i < (bound/2 + alphabetlen - bound));
        }

        part
    }

    // Calculates Symbol Count in Partition up to index
    pub fn partition_sum(partition: &Vec<bool>, index: usize) -> usize {
        let mut sum = 0;
        for i in 0..index {
            if partition[i] {
                sum += 2;
            }
            else {
                sum += 1;
            }
        }
        sum
    }

    // Calculates index in Partition from index in Alphabet
    pub fn partition_slice(partition: &Vec<bool>, index: usize) -> usize {
        let mut slice = 0;
        for i in 0..partition.len()-1 {
            if partition[i] {
                slice += 2;
            } else {
                slice += 1;
            }
            if slice > index {
                return i;
            } else if slice == index {
                return i+1;
            }
        }
        partition.len()-1
    }

}

fn create_bitmap<T: PartialOrd>(sequence: &[T], alphabet: &[T]) -> RankSelect {
    let ref_symbol = &alphabet[alphabet.len()/2];
    let mut bits : BitVec<u8> = BitVec::new();

    for symbol in sequence.iter() {
        if alphabet.contains(symbol) {
            bits.push(symbol >= ref_symbol);
        }
    }

    RankSelect::new(bits, 1)
}


#[cfg(test)]
mod tests {
    use super::*;
    use bv::bit_vec;

    #[test]
    fn test_create_bitmap() {
        let text = "alabar a la alabarda";
        let sequence : Vec<char> = text.chars().collect();

        let bitmap = create_bitmap(&sequence, &[' ','a','b','d','l','r']);

        let expected_bits = bit_vec![
            false, true, false, false, 
            false, true, false, false, 
            false, true, false, false, 
            false, true, false, false, 
            false, true, true, false];
        assert_eq!(bitmap.bits(), &expected_bits);
    }

    #[test]
    fn test_pointer_wavelet_tree_new() {
        let text = "alabar a la alabarda";
        let sequence : &Vec<char> = &text.chars().collect();
        let pwt = PointerWaveletTree::from_sequence(sequence);

        // The correct alphabet should automatically be created
        assert_eq!(pwt.alphabet, vec![' ','a','b','d','l','r']);

        // The root of the wavelet tree should have two children.
        assert!(pwt.root.left_child.is_some());
        assert!(pwt.root.right_child.is_some());
    }

    #[test]
    fn test_access_inside_range() {
        let text = "alabar a la alabarda";
        let sequence : &Vec<char> = &text.chars().collect();
        let pwt = PointerWaveletTree::from_sequence(sequence);

        assert_eq!(pwt.access(0), Some('a').as_ref());
        assert_eq!(pwt.access(1), Some('l').as_ref());
        assert_eq!(pwt.access(2), Some('a').as_ref());
        assert_eq!(pwt.access(3), Some('b').as_ref());
        assert_eq!(pwt.access(4), Some('a').as_ref());
        assert_eq!(pwt.access(5), Some('r').as_ref());
        assert_eq!(pwt.access(6), Some(' ').as_ref());
        assert_eq!(pwt.access(7), Some('a').as_ref());
        assert_eq!(pwt.access(8), Some(' ').as_ref());
        assert_eq!(pwt.access(9), Some('l').as_ref());
        assert_eq!(pwt.access(10), Some('a').as_ref());
        assert_eq!(pwt.access(11), Some(' ').as_ref());
        assert_eq!(pwt.access(12), Some('a').as_ref());
        assert_eq!(pwt.access(13), Some('l').as_ref());
        assert_eq!(pwt.access(14), Some('a').as_ref());
        assert_eq!(pwt.access(15), Some('b').as_ref());
        assert_eq!(pwt.access(16), Some('a').as_ref());
        assert_eq!(pwt.access(17), Some('r').as_ref());
        assert_eq!(pwt.access(18), Some('d').as_ref());
        assert_eq!(pwt.access(19), Some('a').as_ref());
    }

    #[test]
    fn test_access_out_of_range() {
        let text = "alabar a la alabarda";
        let sequence : &Vec<char> = &text.chars().collect();
        let pwt = PointerWaveletTree::from_sequence(sequence);

        assert_eq!(pwt.access(20), None);
    }

    // TESTS FOR POINTERLESS WAVELET TREE START HERE

    #[test]
    fn test_pointerless_wavelet_tree_from_sequence() {
        let text = "alabar a la alabarda";
        let sequence : &Vec<char> = &text.chars().collect();
        let tree = PointerlessWaveletTree::from_sequence(sequence);

        // The correct alphabet should automatically be created
        assert_eq!(tree.alphabet, vec![' ','a','b','d','l','r']);

        // The bitmap of the pointerless wavelet tree should have a specific format
        // (trailing 0s are needed to compute n)
        // The bitmap is implicitly divided as follows:
        // level 1: 01000100010001000100
        // level 2: 001000000001010 | 01001
        // level 3: 111010101111 | 001
        let expected_bit_string = "010001000100010001000010000000010100100111101010111100100000";

        assert_eq!(expected_bit_string, bit_vec_to_string(tree.bitmap.bits()));
    }

    fn bit_vec_to_string(bit_vector: &BitVec<u8>) -> String {
        let n = bit_vector.len();

        let mut bit_string = String::with_capacity(bit_vector.len() as usize);

        for i in 0..n {
            if bit_vector[i] {
                bit_string.push('1');
            } else {
                bit_string.push('0');
            }
        }

        bit_string
    }

    #[test]
    fn test_pointerless_access_inside_range() {
        let text = "alabar a la alabarda";
        let sequence : &Vec<char> = &text.chars().collect();
        let tree = PointerlessWaveletTree::from_sequence(sequence);

        assert_eq!(Some('a').as_ref(), tree.access(0));
        assert_eq!(Some('l').as_ref(), tree.access(1));
        assert_eq!(Some('a').as_ref(), tree.access(2));
        assert_eq!(Some('b').as_ref(), tree.access(3));
        assert_eq!(Some('a').as_ref(), tree.access(4));
        assert_eq!(Some('r').as_ref(), tree.access(5));
        assert_eq!(Some(' ').as_ref(), tree.access(6));
        assert_eq!(Some('a').as_ref(), tree.access(7));
        assert_eq!(Some(' ').as_ref(), tree.access(8));
        assert_eq!(Some('l').as_ref(), tree.access(9));
        assert_eq!(Some('a').as_ref(), tree.access(10));
        assert_eq!(Some(' ').as_ref(), tree.access(11));
        assert_eq!(Some('a').as_ref(), tree.access(12));
        assert_eq!(Some('l').as_ref(), tree.access(13));
        assert_eq!(Some('a').as_ref(), tree.access(14));
        assert_eq!(Some('b').as_ref(), tree.access(15));
        assert_eq!(Some('a').as_ref(), tree.access(16));
        assert_eq!(Some('r').as_ref(), tree.access(17));
        assert_eq!(Some('d').as_ref(), tree.access(18));
        assert_eq!(Some('a').as_ref(), tree.access(19));
    }

    #[test]
    fn test_pointerless_access_out_of_range() {
        let text = "alabar a la alabarda";
        let sequence : &Vec<char> = &text.chars().collect();
        let tree = PointerlessWaveletTree::from_sequence(sequence);

        assert_eq!(None, tree.access(20));
    }

    #[test]
    fn test_pointerless_select_first_appearance_of_each_symbol() {
        let text = "alabar a la alabarda";
        let sequence : &Vec<char> = &text.chars().collect();
        let tree = PointerlessWaveletTree::from_sequence(sequence);

        assert_eq!(Some(0), tree.select(&'a', 1));
        assert_eq!(Some(1), tree.select(&'l', 1));
        assert_eq!(Some(3), tree.select(&'b', 1));
        assert_eq!(Some(5), tree.select(&'r', 1));
        assert_eq!(Some(6), tree.select(&' ', 1));
        assert_eq!(Some(18), tree.select(&'d', 1));
}

    #[test]
    fn test_pointerless_select_all_appearances_of_one_symbol() {
        let text = "alabar a la alabarda";
        let sequence : &Vec<char> = &text.chars().collect();
        let tree = PointerlessWaveletTree::from_sequence(sequence);

        assert_eq!(Some(0), tree.select(&'a', 1));
        assert_eq!(Some(2), tree.select(&'a', 2));
        assert_eq!(Some(4), tree.select(&'a', 3));
        assert_eq!(Some(7), tree.select(&'a', 4));
        assert_eq!(Some(10), tree.select(&'a', 5));
        assert_eq!(Some(12), tree.select(&'a', 6));
        assert_eq!(Some(14), tree.select(&'a', 7));
        assert_eq!(Some(16), tree.select(&'a', 8));
        assert_eq!(Some(19), tree.select(&'a', 9));
    }

    #[test]
    fn test_pointerless_select_invalid_argument() {
        let text = "alabar a la alabarda";
        let sequence : &Vec<char> = &text.chars().collect();
        let tree = PointerlessWaveletTree::from_sequence(sequence);

        // Out of range
        assert_eq!(None, tree.select(&'a', 20));
        // Symbol not in alphabet
        assert_eq!(None, tree.select(&'x', 1));
        // i too high
        assert_eq!(None, tree.select(&'d', 2));
        assert_eq!(None, tree.select(&'l', 4));
        assert_eq!(None, tree.select(&'r', 3));
    }

    #[test]
    fn test_pointerless_select_all_valid_arguments() {
        let text = "The quick brown fox jumps over a lazy dog";
        let sequence : &Vec<char> = &text.chars().collect();
        let tree = PointerlessWaveletTree::from_sequence(sequence);

        let mut alphabet = Vec::new();
        for symbol in sequence.iter() {
            if !alphabet.contains(symbol) {
                alphabet.push(symbol.clone());
            }
        }
        alphabet.sort_by(|x,y| x.partial_cmp(y).unwrap());

        for i in 0..alphabet.len() {
            let symbol = alphabet[i].clone();
            let mut index = 0;
            for j in 1..sequence.iter().filter(|&n| *n == symbol).count()+1 {
                for k in index..sequence.len() {if sequence[k] != symbol {index += 1;} else {break;}}
                assert_eq!(Option::Some(index as u64), tree.select(&symbol, j as u64));
                index += 1;
            };
        }
    }

    #[test]
    fn test_pointerless_select_ascending_alphabet_as_sequence() {
        let text = "abcdefghijklmnopqrstuvwxyz";
        let sequence : &Vec<char> = &text.chars().collect();
        let tree = PointerlessWaveletTree::from_sequence(sequence);

        let mut pos = 0;
        for symbol in tree.alphabet.clone().into_iter() {
<<<<<<< HEAD
            assert_eq!(Some(pos), tree.select(&symbol, 1));
=======
            assert_eq!(Some(pos), tree.select(symbol, 1));
>>>>>>> 88bebb4a
            pos = pos + 1;
        }
    }

    #[test]
    fn test_pointerless_select_descending_alphabet_as_sequence() {
        let text = "zyxwvutsrqponmlkjihgfedcba";
        let sequence : &Vec<char> = &text.chars().collect();
        let tree = PointerlessWaveletTree::from_sequence(sequence);

<<<<<<< HEAD
        let mut pos = 0;
        for symbol in tree.alphabet.clone().into_iter().rev() {
            assert_eq!(Some(pos), tree.select(&symbol, 1));
            pos = pos + 1;
=======
        let mut pos : u64 = text.len() as u64 -1;
        for symbol in tree.alphabet.clone().into_iter() {
            assert_eq!(Some(pos), tree.select(symbol, 1));
            pos = pos - 1;
>>>>>>> 88bebb4a
        }
    }
}<|MERGE_RESOLUTION|>--- conflicted
+++ resolved
@@ -825,11 +825,7 @@
 
         let mut pos = 0;
         for symbol in tree.alphabet.clone().into_iter() {
-<<<<<<< HEAD
             assert_eq!(Some(pos), tree.select(&symbol, 1));
-=======
-            assert_eq!(Some(pos), tree.select(symbol, 1));
->>>>>>> 88bebb4a
             pos = pos + 1;
         }
     }
@@ -840,17 +836,10 @@
         let sequence : &Vec<char> = &text.chars().collect();
         let tree = PointerlessWaveletTree::from_sequence(sequence);
 
-<<<<<<< HEAD
         let mut pos = 0;
         for symbol in tree.alphabet.clone().into_iter().rev() {
             assert_eq!(Some(pos), tree.select(&symbol, 1));
             pos = pos + 1;
-=======
-        let mut pos : u64 = text.len() as u64 -1;
-        for symbol in tree.alphabet.clone().into_iter() {
-            assert_eq!(Some(pos), tree.select(symbol, 1));
-            pos = pos - 1;
->>>>>>> 88bebb4a
         }
     }
 }